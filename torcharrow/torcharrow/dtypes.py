--- conflicted
+++ resolved
@@ -1,13 +1,5 @@
 import operator
 from abc import ABC, abstractmethod
-<<<<<<< HEAD
-from dataclasses import dataclass, field
-from typing import ClassVar, Dict, List, Optional
-
-
-# -----------------------------------------------------------------------------
-# Aux -  needed for pretty princting
-=======
 from dataclasses import dataclass
 from typing import ClassVar, Dict, List, Optional, Union
 
@@ -15,7 +7,6 @@
 # Aux
 
 # Pretty printing constants; reused everywhere
->>>>>>> 05a50188
 OPEN = "{"
 CLOSE = "}"
 NL = "\n"
@@ -31,15 +22,11 @@
 MetaData = Dict[str, str]
 
 
-<<<<<<< HEAD
-@dataclass
-=======
 def Schema(fields):
     return Struct(fields, nullable=False)
 
 
 @dataclass(frozen=True)
->>>>>>> 05a50188
 class Field:
     name: str
     dtype: "DType"
@@ -48,26 +35,14 @@
     def __str__(self):
         meta = ""
         if self.metadata is not None:
-<<<<<<< HEAD
-            meta = (
-                f"meta = {OPEN}{', '.join(f'{k}: {v}' for k,v in self.metadata)}{CLOSE}"
-            )
-        return f"Field({self.name}, {str(self.dtype)}{meta})"
-=======
             meta = f"meta = {OPEN}{', '.join(f'{k}: {v}' for k,v in self.metadata)}{CLOSE}"
         return f"Field('{self.name}', {str(self.dtype)}{meta})"
->>>>>>> 05a50188
 
 
 # -----------------------------------------------------------------------------
 # Immutable Types with structural equality...
 
-<<<<<<< HEAD
-
-@dataclass
-=======
-@dataclass(frozen=True)
->>>>>>> 05a50188
+@dataclass(frozen=True)
 class DType(ABC):
     @property
     def size(self):
@@ -79,11 +54,6 @@
         else:
             return self.name
 
-<<<<<<< HEAD
-
-# for now: no class null, float16, and all date and time stuff
-
-=======
     @abstractmethod
     def constructor(self, nullable):
         pass
@@ -101,7 +71,6 @@
     arraycode: ClassVar[str] = 'b'
     name: ClassVar[str] = "void"
     default: ClassVar[bool] = None
->>>>>>> 05a50188
 
     @property
     def size(self):
@@ -131,13 +100,8 @@
 @dataclass(frozen=True)
 class Boolean(DType):
     nullable: bool = False
-<<<<<<< HEAD
-    typecode: ClassVar[str] = "b"
-    arraycode: ClassVar[str] = "b"
-=======
     typecode: ClassVar[str] = 'b'
     arraycode: ClassVar[str] = 'b'
->>>>>>> 05a50188
     name: ClassVar[str] = "boolean"
     default: ClassVar[bool] = False
 
@@ -146,100 +110,6 @@
         # currently 1 byte per bit
         return 1
 
-<<<<<<< HEAD
-
-@dataclass
-class Int8(Numeric):
-    nullable: bool = False
-    typecode: ClassVar[str] = "c"
-    arraycode: ClassVar[str] = "b"
-    name: ClassVar[str] = "int8"
-    default: ClassVar[int] = 0
-
-
-@dataclass
-class Uint8(Numeric):
-    nullable: bool = False
-    typecode: ClassVar[str] = "C"
-    arraycode: ClassVar[str] = "B"
-    name: ClassVar[str] = "uint8"
-    default: ClassVar[int] = 0
-
-
-@dataclass
-class Int16(Numeric):
-    nullable: bool = False
-    typecode: ClassVar[str] = "s"
-    arraycode: ClassVar[str] = "h"
-    name: ClassVar[str] = "int16"
-    default: ClassVar[int] = 0
-
-
-@dataclass
-class Uint16(Numeric):
-    nullable: bool = False
-    typecode = "S"
-    arraycode: ClassVar[str] = "h"
-    name: ClassVar[str] = "uint16"
-    default: ClassVar[int] = 0
-
-
-@dataclass
-class Int32(Numeric):
-    nullable: bool = False
-    typecode: ClassVar[str] = "i"
-    arraycode: ClassVar[str] = "i"
-    name: ClassVar[str] = "int32"
-    default: ClassVar[int] = 0
-
-
-@dataclass
-class Uint32(Numeric):
-    nullable: bool = False
-    typecode: ClassVar[str] = "I"
-    arraycode: ClassVar[str] = "I"
-    name: ClassVar[str] = "uint32"
-    default: ClassVar[int] = 0
-
-
-@dataclass
-class Int64(Numeric):
-    nullable: bool = False
-    typecode: ClassVar[str] = "l"
-    arraycode: ClassVar[str] = "l"
-    name: ClassVar[str] = "int64"
-    default: ClassVar[int] = 0
-
-
-@dataclass
-class Uint64(Numeric):
-    nullable: bool = False
-    typecode: ClassVar[str] = "L"
-    arraycode: ClassVar[str] = "L"
-    name: ClassVar[str] = "uint64"
-    default: ClassVar[int] = 0
-
-
-@dataclass
-class Float32(Numeric):
-    nullable: bool = False
-    typecode: ClassVar[str] = "f"
-    arraycode: ClassVar[str] = "f"
-    name: ClassVar[str] = "float32"
-    default: ClassVar[float] = 0.0
-
-
-@dataclass
-class Float64(Numeric):
-    nullable: bool = False
-    typecode: ClassVar[str] = "d"  # CHECK Spec ???
-    arraycode: ClassVar[str] = "d"
-    name: ClassVar[str] = "float64"
-    default: ClassVar[float] = 0.0
-
-
-@dataclass
-=======
     def constructor(self, nullable):
         return Boolean(nullable)
 
@@ -365,18 +235,10 @@
 
 
 @dataclass(frozen=True)
->>>>>>> 05a50188
 class String(DType):
     nullable: bool = False
     # no support yet for
     # fixed_size: int = -1
-<<<<<<< HEAD
-    typecode: ClassVar[str] = "u"  # utf8 string (n byte)
-    arraycode: ClassVar[str] = "w"  # wchar_t (2 byte)
-    name: ClassVar[str] = "string"
-    default: ClassVar[str] = ""
-
-=======
     typecode: ClassVar[str] = 'u'  # utf8 string (n byte)
     arraycode: ClassVar[str] = 'w'  # wchar_t (2 byte)
     name: ClassVar[str] = "string"
@@ -385,7 +247,6 @@
     def constructor(self, nullable):
         return String(nullable)
 
->>>>>>> 05a50188
 
 boolean = Boolean()
 int8 = Int8()
@@ -401,11 +262,7 @@
 string = String()
 
 
-<<<<<<< HEAD
-@dataclass
-=======
-@dataclass(frozen=True)
->>>>>>> 05a50188
+@dataclass(frozen=True)
 class Map(DType):
     key_dtype: DType
     item_dtype: DType
@@ -423,13 +280,8 @@
         return f"Map({self.key_dtype}, {self.item_dtype}{nullable})"
 
 
-<<<<<<< HEAD
-@dataclass
-class List_(DType):  #
-=======
 @dataclass(frozen=True)
 class List_(DType):
->>>>>>> 05a50188
     item_dtype: DType
     nullable: bool = False
     fixed_size: int = -1
@@ -443,26 +295,15 @@
             return f"+w:{self.fixed_size}"
         else:
             return "+l"
-<<<<<<< HEAD
-
-=======
->>>>>>> 05a50188
     arraycode: ClassVar[str] = ""
 
     def constructor(self, nullable):
         return List_(self.item_dtype, nullable)
 
     def __str__(self):
-<<<<<<< HEAD
-        nullable = ", nullable=" + str(self.nullable) if self.nullable else ""
-        fixed_size = (
-            ", fixed_size=" + str(self.fixed_size) if self.fixed_size >= 0 else ""
-        )
-=======
         nullable = ', nullable=' + str(self.nullable) if self.nullable else ""
         fixed_size = ', fixed_size=' + \
             str(self.fixed_size) if self.fixed_size >= 0 else ""
->>>>>>> 05a50188
         return f"List_({self.item_dtype}{nullable}{fixed_size})"
 
 
@@ -503,15 +344,6 @@
         else:
             return f"Struct({flds}{nullable}{meta})"
 
-<<<<<<< HEAD
-
-# Schema is just a struct that is maked as standing for a dataframe
-def Schema(
-    fields: Optional[List[Field]] = None,
-    nullable: bool = False,
-    metadata: Optional[MetaData] = None,
-):
-=======
 # only used internally for type inference
 
 
@@ -532,7 +364,6 @@
 
 
 def Schema(fields: Optional[List[Field]] = None, nullable: bool = False, metadata: Optional[MetaData] = None):
->>>>>>> 05a50188
     if fields is None:
         fields = []
     return Struct(fields, nullable, is_dataframe=True)
@@ -541,11 +372,7 @@
 # TorchArrow does not yet support these types
 
 # abstract
-<<<<<<< HEAD
-@dataclass
-=======
-@dataclass(frozen=True)
->>>>>>> 05a50188
+@dataclass(frozen=True)
 class Union(DType):
     pass
 
@@ -553,11 +380,7 @@
 Tag = str
 
 
-<<<<<<< HEAD
-@dataclass
-=======
-@dataclass(frozen=True)
->>>>>>> 05a50188
+@dataclass(frozen=True)
 class DenseUnion(DType):
     tags: List[Tag]
     name: ClassVar[str] = "DenseUnion"
@@ -565,11 +388,7 @@
     arraycode: ClassVar[str] = ""
 
 
-<<<<<<< HEAD
-@dataclass
-=======
-@dataclass(frozen=True)
->>>>>>> 05a50188
+@dataclass(frozen=True)
 class SparseUnion(DType):
     tags: List[Tag]
     name: ClassVar[str] = "SparseUnion"
@@ -611,12 +430,8 @@
     """
     Return True if value is an instance of a boolean type.
     """
-<<<<<<< HEAD
-    return t.typecode == "b"
-=======
     # print('is_boolean', t.typecode)
     return t.typecode == 'b'
->>>>>>> 05a50188
 
 
 def is_numerical(t):
@@ -648,88 +463,56 @@
     """
     Return True if value is an instance of an int8 type.
     """
-<<<<<<< HEAD
-    return t.typecode == "c"
-=======
     return t.typecode == 'c'
->>>>>>> 05a50188
 
 
 def is_int16(t):
     """
     Return True if value is an instance of an int16 type.
     """
-<<<<<<< HEAD
-    return t.typecode == "s"
-=======
     return t.typecode == 's'
->>>>>>> 05a50188
 
 
 def is_int32(t):
     """
     Return True if value is an instance of an int32 type.
     """
-<<<<<<< HEAD
-    return t.typecode == "i"
-=======
     return t.typecode == 'i'
->>>>>>> 05a50188
 
 
 def is_int64(t):
     """
     Return True if value is an instance of an int64 type.
     """
-<<<<<<< HEAD
-    return t.typecode == "l"
-=======
     return t.typecode == 'l'
->>>>>>> 05a50188
 
 
 def is_uint8(t):
     """
     Return True if value is an instance of an uint8 type.
     """
-<<<<<<< HEAD
-    return t.typecode == "C"
-=======
     return t.typecode == 'C'
->>>>>>> 05a50188
 
 
 def is_uint16(t):
     """
     Return True if value is an instance of an uint16 type.
     """
-<<<<<<< HEAD
-    return t.typecode == "S"
-=======
     return t.typecode == 'S'
->>>>>>> 05a50188
 
 
 def is_uint32(t):
     """
     Return True if value is an instance of an uint32 type.
     """
-<<<<<<< HEAD
-    return t.typecode == "I"
-=======
     return t.typecode == 'I'
->>>>>>> 05a50188
 
 
 def is_uint64(t):
     """
     Return True if value is an instance of an uint64 type.
     """
-<<<<<<< HEAD
-    return t.typecode == "L"
-=======
     return t.typecode == 'L'
->>>>>>> 05a50188
 
 
 def is_floating(t):
@@ -743,11 +526,7 @@
     """
     Return True if value is an instance of a float32 (single precision) type.
     """
-<<<<<<< HEAD
-    return t.typecode == "f"
-=======
     return t.typecode == 'f'
->>>>>>> 05a50188
 
 
 def is_string(t):
@@ -758,11 +537,7 @@
     """
     Return True if value is an instance of a float32 (single precision) type.
     """
-<<<<<<< HEAD
-    return t.typecode == "d"
-=======
     return t.typecode == 'd'
->>>>>>> 05a50188
 
 
 def is_list(t):
@@ -776,78 +551,19 @@
 def is_struct(t):
     return t.typecode.startswith("+s")
 
-<<<<<<< HEAD
 
 def is_primitive(t):
     return t.typecode[0] != "+"
-=======
-
-def is_primitive(t):
-    return t.typecode[0] != "+"
 
 
 def is_tuple(t):
     return t.typecode.startswith("+t")
->>>>>>> 05a50188
 
 
 # Infer types from values -----------------------------------------------------
 PREFIX_LENGTH = 5
 
 
-<<<<<<< HEAD
-def infer_dtypecode(value):
-    if value is None:
-        return "n"
-    if isinstance(value, bool):
-        return "b"
-    if isinstance(value, int):
-        return "L"
-    if isinstance(value, float):
-        return "d"
-    if isinstance(value, str):
-        return "u"
-
-    return ""  # could not infer typecode
-
-
-def infer_dtype(prefix):
-    if len(prefix) == 0:
-        raise ValueError(f"Cannot infer type of f{prefix}")
-    # only flat lists, no recursion
-    tc = None
-    nullable = False
-    for p in prefix:
-        tc_p = infer_dtypecode(p)
-        if "n" in tc_p:
-            nullable = True
-            continue
-        if tc is None:
-            tc = tc_p
-        elif tc == tc_p:
-            continue
-        elif tc == "d" and tc_p == "L":
-            continue
-        elif tc == "L" and tc_p == "d":
-            # promotion of int to float...
-            tc = "d"
-            continue
-        else:
-            raise ValueError(
-                f"Different types can't be used within one column: {prefix}"
-            )
-
-    if tc == "d":
-        return Float64(nullable)
-    if tc == "b":
-        return Boolean(nullable)
-    if tc == "L":
-        return Int64(nullable)
-    if tc == "u":
-        return String(nullable)
-    raise NotImplementedError(f"Inference for {prefix} is still missing")
-
-=======
 def _infer_dtype_from_value(value):
     if value is None:
         return Void()
@@ -917,44 +633,9 @@
     if l.with_null() == r.with_null():
         return l if l.nullable else r
     return None
->>>>>>> 05a50188
 
 # Derive result types from 1st arg type for operators -------------------------
 
-<<<<<<< HEAD
-
-def derive_dtype(left_dtype, op):
-    if is_numerical(left_dtype) and op in arithmetic_ops:
-        return left_dtype
-    if is_string(left_dtype) and op in ["add"]:
-        return left_dtype
-    if is_boolean(left_dtype) and op in ["and,or"]:
-        return left_dtype
-    if op in comparison_ops:
-        return boolean
-    if op == "in":
-        return boolean
-
-
-def derive_operator(op):
-    return operator_map[op]
-
-
-arithmetic_ops = ["add", "sub", "mul", "floordiv", "truediv", "mod", "pow"]
-comparison_ops = ["eq", "ne", "lt", "gt", "le", "ge"]
-
-
-def or_(a, b):
-    return a or b
-
-
-def and_(a, b):
-    return a and b
-
-
-def contains_(obj, seq):
-    return obj in seq
-=======
 # DESIGN BUG: TODO Fix me later
 # -- needs actually both sides, due to symetric promotion rules for //...
 _arithmetic_ops = [
@@ -996,7 +677,6 @@
 
 def derive_operator(op):
     return _operator_map[op]
->>>>>>> 05a50188
 
 
 def _or(a, b): return a or b
@@ -1009,13 +689,8 @@
     "mul": operator.mul,
     "eq": operator.eq,
     "ne": operator.ne,
-<<<<<<< HEAD
-    "or": or_,  # logical instead of bitwise
-    "and": and_,  # logical instead of bitwise
-=======
     "or": _or,  # logical instead of bitwise
     "and": _and,  # logical instead of bitwise
->>>>>>> 05a50188
     "floordiv": operator.floordiv,
     "truediv": operator.truediv,
     "mod": operator.mod,
@@ -1023,13 +698,7 @@
     "lt": operator.lt,
     "gt": operator.gt,
     "le": operator.le,
-<<<<<<< HEAD
-    "ge": operator.ge,
-    "in": contains_,
-}
-=======
     "ge": operator.ge}
->>>>>>> 05a50188
 
 
 # -----------------------------------------------------------------------------
