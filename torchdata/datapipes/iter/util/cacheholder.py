# Copyright (c) Facebook, Inc. and its affiliates.
import os.path
import sys

from collections import deque
<<<<<<< HEAD
from typing import Deque, List, Optional
=======
from io import IOBase
from os import path
from typing import Callable, Deque, Iterator, Optional, Tuple, TypeVar
>>>>>>> 652434d6

from torchdata.datapipes import functional_datapipe
from torchdata.datapipes.iter import IterDataPipe
from torchdata.datapipes.utils.common import _default_filepath_fn

T_co = TypeVar("T_co", covariant=True)


@functional_datapipe("in_memory_cache")
class InMemoryCacheHolderIterDataPipe(IterDataPipe[T_co]):
    r"""
    Iterable DataPipe that stores elements from the source DataPipe in memory, up to a size limit (if given).
    This cache is FIFO - once the cache is full, further elements will not be added to the cache
    until the previous ones are yielded and popped off the cache.

    Args:
        source_dp: source DataPipe from which elements are read and stored in memory
        size: The maximum size (in megabytes) that this DataPipe can hold in memory. This defaults to unlimited.
    """
    size: Optional[int] = None
    idx: int

    def __init__(self, source_dp: IterDataPipe[T_co], size: Optional[int] = None) -> None:
        self.source_dp: IterDataPipe[T_co] = source_dp
        # cache size in MB
        if size is not None:
            self.size = size * 1024 * 1024
        self.cache: Optional[Deque] = None
        self.idx: int = 0

    def __iter__(self) -> Iterator[T_co]:
        if self.cache:
            for idx, data in enumerate(self.source_dp):
                if idx < self.idx:
                    yield data
                else:
                    break
            yield from self.cache
        else:
            # Local cache
            cache: Deque = deque()
            idx = 0
            for data in self.source_dp:
                cache.append(data)
                # Cache reaches limit
                if self.size is not None and sys.getsizeof(cache) > self.size:
                    cache.popleft()
                    idx += 1
                yield data
            self.cache = cache
            self.idx = idx

    def __len__(self) -> int:
        try:
            return len(self.source_dp)
        except TypeError:
            if self.cache:
                return self.idx + len(self.cache)
            else:
                raise TypeError(f"{type(self).__name__} instance doesn't have valid length until the cache is loaded.")


class _CacheOp:
    def __init__(self, cache_holder, fn_name):
        self.cache_holder = cache_holder
        self.fn_name = fn_name

    def __call__(self, *args, **kwargs):
        self.args = args
        self.kwargs = kwargs
        return self.cache_holder


@functional_datapipe("on_disk_cache")
class OnDiskCacheHolderIterDataPipe(IterDataPipe[Tuple[str, IOBase]]):
    """
    `OnDiskCacheHolder` is a IterDataPipe that caches output of multiple DataPipe operations
    to local files, which are normally performance bottleneck like download, decompress,
    and etc.

    Use `end_caching()` to stop tracing the sequence of DataPipe operations and start saving
    result to a local file specified by `filepath_fn` per iteration. And, the result of these
    operations is required to be a tuple of file path and data.

    Args:
        source_datapipe: DataPipe with URLs or file strings
        filepath_fn: Given URL or file path string, returns a file path to local file system. As default,
            a file path in a temporary directory with basename of the given URL or file path is returned
        extra_check_fn: Given the file path returned by `filepath_fn`, returns if the traced DataPipe
            operation can be skipped as the result has been correctly cached. By default, it will check if
            the cached file exists in local file system. Hash check can be specified by this function.
        mode: Mode in which cached files are opened for write the data. Binary mode by default.

    Returns:
        An IterDataPipe that yields local file paths

    Example:
        url = IterableWrapper(["https://path/to/filename", ])
        cache_dp = url.on_disk_cache().open_url().map(fn=lambda x: b''.join(x), input_col=1).end_caching()

        # Hash check
        def hash_fn(filepath):
            hash_fn = hashlib.md5()
            with open(filepath, "rb") as f:
                chunk = f.read(1024 ** 2)
                while chunk:
                    hash_fn.update(chunk)
                    chunk = f.read(1024 ** 2)
            return hash_fn.hexdigest() == expected_MD5_hash
        cache_dp = url.on_disk_cache(extra_check_fn=hash_fn).open_url().map(fn=lambda x: b''.join(x), input_col=1).end_caching()
    """
<<<<<<< HEAD
    def __init__(
        self,
        source_datapipe,
        filepath_fn=_default_filepath_fn,
        extra_check_fn=None,
        mode: str = "wb",
=======

    def __new__(
        cls,
        source_datapipe: IterDataPipe,
        opDataPipe,
        op_args=None,
        op_kwargs=None,
        op_map: Optional[Callable] = None,
        mode: str = "wb",
        filepath_fn: Callable = _default_filepath_fn,
>>>>>>> 652434d6
    ):
        self.source_datapipe = source_datapipe
        self.filepath_fn = filepath_fn
        self.extra_check_fn = extra_check_fn
        self.mode = mode
        self.ops: List[_CacheOp] = []

    # TODO: Whenever `IterDataPipe` has a new magic function
    # implemented, it's needed accordingly
    def __iter__(self):
        raise RuntimeError("Please call `end_caching()` before iteration.")

    def __add__(self, other_datapipe):
        raise RuntimeError("`OnDiskCacheHolder` doesn't support add operation")

    def __reduce_ex__(self):
        raise RuntimeError("Please call `end_caching()` before calling graph or serialization.")

    def __getattr__(self, name):
        # TODO: Figure out how many operations can not be traced
        if name == "on_disk_cache":
            raise RuntimeError("`OnDiskCacheHolder` doesn't support", name, "operation during tracing")
        op = _CacheOp(self, name)
        self.ops.append(op)
        return op

    def _cache_check_fn(self, data):
        filepath = self.filepath_fn(data)
        if not os.path.exists(filepath):
            return False
        if self.extra_check_fn:
            return self.extra_check_fn(filepath)
        return True

    def end_caching(self):
        todo_dp, cached_dp = self.source_datapipe.demux(2, self._cache_check_fn)
        # Cached: keeps filepath
        cached_dp = cached_dp.map(fn=self.filepath_fn)

        for op in self.ops:
            todo_dp = getattr(todo_dp, op.fn_name)(*op.args, **op.kwargs)

        todo_dp = todo_dp.save_to_disk(mode=self.mode, filepath_fn=self.filepath_fn)
        # Return filenames
        return cached_dp.concat(todo_dp)<|MERGE_RESOLUTION|>--- conflicted
+++ resolved
@@ -3,14 +3,9 @@
 import sys
 
 from collections import deque
-<<<<<<< HEAD
-from typing import Deque, List, Optional
-=======
-from io import IOBase
-from os import path
-from typing import Callable, Deque, Iterator, Optional, Tuple, TypeVar
->>>>>>> 652434d6
+from typing import Deque, Iterator, Optional, TypeVar
 
+from torch.utils.data.graph import traverse
 from torchdata.datapipes import functional_datapipe
 from torchdata.datapipes.iter import IterDataPipe
 from torchdata.datapipes.utils.common import _default_filepath_fn
@@ -72,27 +67,14 @@
                 raise TypeError(f"{type(self).__name__} instance doesn't have valid length until the cache is loaded.")
 
 
-class _CacheOp:
-    def __init__(self, cache_holder, fn_name):
-        self.cache_holder = cache_holder
-        self.fn_name = fn_name
-
-    def __call__(self, *args, **kwargs):
-        self.args = args
-        self.kwargs = kwargs
-        return self.cache_holder
-
-
 @functional_datapipe("on_disk_cache")
-class OnDiskCacheHolderIterDataPipe(IterDataPipe[Tuple[str, IOBase]]):
+class OnDiskCacheHolderIterDataPipe(IterDataPipe):
     """
     `OnDiskCacheHolder` is a IterDataPipe that caches output of multiple DataPipe operations
     to local files, which are normally performance bottleneck like download, decompress,
     and etc.
 
-    Use `end_caching()` to stop tracing the sequence of DataPipe operations and start saving
-    result to a local file specified by `filepath_fn` per iteration. And, the result of these
-    operations is required to be a tuple of file path and data.
+    Use `end_caching()` to stop tracing the sequence of DataPipe operations and save result to local files.
 
     Args:
         source_datapipe: DataPipe with URLs or file strings
@@ -101,16 +83,12 @@
         extra_check_fn: Given the file path returned by `filepath_fn`, returns if the traced DataPipe
             operation can be skipped as the result has been correctly cached. By default, it will check if
             the cached file exists in local file system. Hash check can be specified by this function.
-        mode: Mode in which cached files are opened for write the data. Binary mode by default.
-
-    Returns:
-        An IterDataPipe that yields local file paths
 
     Example:
         url = IterableWrapper(["https://path/to/filename", ])
         cache_dp = url.on_disk_cache().open_url().map(fn=lambda x: b''.join(x), input_col=1).end_caching()
 
-        # Hash check
+        # Cache with Hash check
         def hash_fn(filepath):
             hash_fn = hashlib.md5()
             with open(filepath, "rb") as f:
@@ -119,52 +97,31 @@
                     hash_fn.update(chunk)
                     chunk = f.read(1024 ** 2)
             return hash_fn.hexdigest() == expected_MD5_hash
+
         cache_dp = url.on_disk_cache(extra_check_fn=hash_fn).open_url().map(fn=lambda x: b''.join(x), input_col=1).end_caching()
     """
-<<<<<<< HEAD
     def __init__(
         self,
         source_datapipe,
         filepath_fn=_default_filepath_fn,
         extra_check_fn=None,
-        mode: str = "wb",
-=======
-
-    def __new__(
-        cls,
-        source_datapipe: IterDataPipe,
-        opDataPipe,
-        op_args=None,
-        op_kwargs=None,
-        op_map: Optional[Callable] = None,
-        mode: str = "wb",
-        filepath_fn: Callable = _default_filepath_fn,
->>>>>>> 652434d6
     ):
         self.source_datapipe = source_datapipe
         self.filepath_fn = filepath_fn
         self.extra_check_fn = extra_check_fn
-        self.mode = mode
-        self.ops: List[_CacheOp] = []
+        self._end_caching_flag: bool = False
 
-    # TODO: Whenever `IterDataPipe` has a new magic function
-    # implemented, it's needed accordingly
     def __iter__(self):
-        raise RuntimeError("Please call `end_caching()` before iteration.")
+        if self._end_caching_flag:
+            for d in self.source_datapipe:
+                yield d
+        else:
+            # In case of BC breaking, use RuntimeError for now.
+            # Can be a warning
+            raise RuntimeError("Please call `end_caching()` before iteration.")
 
     def __add__(self, other_datapipe):
         raise RuntimeError("`OnDiskCacheHolder` doesn't support add operation")
-
-    def __reduce_ex__(self):
-        raise RuntimeError("Please call `end_caching()` before calling graph or serialization.")
-
-    def __getattr__(self, name):
-        # TODO: Figure out how many operations can not be traced
-        if name == "on_disk_cache":
-            raise RuntimeError("`OnDiskCacheHolder` doesn't support", name, "operation during tracing")
-        op = _CacheOp(self, name)
-        self.ops.append(op)
-        return op
 
     def _cache_check_fn(self, data):
         filepath = self.filepath_fn(data)
@@ -174,14 +131,44 @@
             return self.extra_check_fn(filepath)
         return True
 
-    def end_caching(self):
+    def _end_caching(self):
         todo_dp, cached_dp = self.source_datapipe.demux(2, self._cache_check_fn)
+        self._end_caching_flag = True
+        # Re-assign source_datapipe
+        self.source_datapipe = todo_dp
+
         # Cached: keeps filepath
-        cached_dp = cached_dp.map(fn=self.filepath_fn)
+        return cached_dp.map(fn=self.filepath_fn)
 
-        for op in self.ops:
-            todo_dp = getattr(todo_dp, op.fn_name)(*op.args, **op.kwargs)
 
-        todo_dp = todo_dp.save_to_disk(mode=self.mode, filepath_fn=self.filepath_fn)
-        # Return filenames
-        return cached_dp.concat(todo_dp)+@functional_datapipe("end_caching")
+class EndOnDiskCacheHolderIterDataPipe(IterDataPipe):
+    """
+    `EndOnDiskCacheHolder` is a IterDataPipe that indicates when theresult of
+    prior DataPipe will be saved local files specified by `filepath_fn` of
+    the corresponding `OnDiskCacheHolder`. And, the result is required to be
+    a tuple of file path and data.
+
+    Args:
+        mode: Mode in which cached files are opened for write the data. Binary mode by default.
+    """
+    def __new__(cls, datapipe, mode="wb"):
+        graph = traverse(datapipe, exclude_primitive=True)
+        cache_holder = EndOnDiskCacheHolderIterDataPipe._recursive_search(graph)
+        if cache_holder is None:
+            raise RuntimeError("Incomplete `OnDiskCacheHolder` is required in the pipeline before calling `end_caching` or `EndOnDiskCacheHolder`")
+        cached_dp = cache_holder._end_caching()
+        todo_dp = datapipe.save_to_disk(mode=mode, filepath_fn=cache_holder.filepath_fn)
+        return cached_dp.concat(todo_dp)
+
+    @staticmethod
+    def _recursive_search(graph):
+        for dp in graph.keys():
+            # Find the last CacheHolder not ended
+            if isinstance(dp, OnDiskCacheHolderIterDataPipe) and not dp._end_caching_flag:
+                return dp
+        for dp in graph.values():
+            res = EndOnDiskCacheHolderIterDataPipe._recursive_search(dp)
+            if res is not None:
+                return res
+        return None