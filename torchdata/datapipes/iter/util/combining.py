# Copyright (c) Facebook, Inc. and its affiliates.
import warnings
from collections import OrderedDict

from torch.utils.data import IterDataPipe, MapDataPipe, functional_datapipe
<<<<<<< HEAD
from typing import Callable
=======
from typing import Callable, Iterator, Optional, TypeVar

T_co = TypeVar("T_co", covariant=True)
>>>>>>> 4802a350


@functional_datapipe("zip_by_key")
class KeyZipperIterDataPipe(IterDataPipe[T_co]):
    r""":class:`KeyZipperIterDataPipe`.

    Iterable DataPipe to zip two IterDataPipes together based on the matching key.

    Args:
        source_datapipe: KeyZipper will yield data based on the order of this IterDataPipe
        ref_datapipe: Reference IterdataPipe to find matching key for `source_datapipe`
        key_fn: Callable to extract key of data from source_datapipe
        ref_key_fn: Callable to extract key of data from ref_datapipe.
            If it's not specified, the `key_fn` would be applied to reference data
        keep_key: Option to yield the matching key along with the items in a tuple,
            resulting in (key, merge_fn(item1, item2))
        buffer_size: The size of buffer used to hold key-data pair from reference DataPipe.
            If it's specified as None, the buffer size becomes infinite
        merge_fn: Function that combines the item from source_iterdatapipe and the item from ref_datapipe,
            by default a tuple is created
    """

    def __init__(
<<<<<<< HEAD
        self, source_datapipe, ref_datapipe, key_fn, ref_key_fn=None, keep_key=False, buffer_size=10000,
    ):
=======
        self,
        source_datapipe: IterDataPipe,
        ref_datapipe: IterDataPipe,
        key_fn: Callable,
        ref_key_fn: Optional[Callable] = None,
        keep_key: bool = False,
        buffer_size: int = 10000,
        merge_fn: Optional[Callable] = None,
    ) -> None:
>>>>>>> 4802a350
        self.source_datapipe = source_datapipe
        self.ref_datapipe = ref_datapipe
        self.key_fn = key_fn
        self.ref_key_fn = key_fn if ref_key_fn is None else ref_key_fn
        self.keep_key = keep_key
        self.merge_fn = merge_fn
        if buffer_size is not None and buffer_size <= 0:
            raise ValueError("'buffer_size' is required to be either None or a positive integer.")
        self.buffer_size: int = buffer_size

    def __iter__(self) -> Iterator:
        buffer: OrderedDict = OrderedDict()
        ref_it = iter(self.ref_datapipe)
        warn_once_flag = True
        for data in self.source_datapipe:
            key = self.key_fn(data)
            while key not in buffer:
                try:
                    ref_data = next(ref_it)
                except StopIteration:
                    raise BufferError(
                        f"No matching key can be found from reference DataPipe for the data {data}. "
                        "Please consider increasing the buffer size."
                    )
                ref_key = self.ref_key_fn(ref_data)
                if ref_key in buffer:
                    raise ValueError("Duplicate key is found in reference DataPipe")
                if self.buffer_size is not None and len(buffer) > self.buffer_size:
                    if warn_once_flag:
                        warn_once_flag = False
                        warnings.warn(
                            "Buffer reaches the upper limit, so reference key-data pair begins to "
                            "be removed from buffer in FIFO order. Please consider increase buffer size."
                        )
                    buffer.popitem(last=False)
                buffer[ref_key] = ref_data
            res = self.merge_fn(data, buffer.pop(key)) if self.merge_fn else (data, buffer.pop(key))
            if self.keep_key:
                yield key, res
            else:
                yield res

    def __len__(self) -> int:
        return len(self.source_datapipe)


@functional_datapipe("zip_with_map")
class MapZipperIterDataPipe(IterDataPipe[T_co]):
    r""" :class:`MapZipperIterDataPipe`.

    IterDataPipe that joins the items from the source IterDataPipe with items from a MapDataPipe. The
    matching is done by the key function, which maps an item from source IterDataPipe to
    a key that exists in MapDataPipe. The return value is created by the merge function, which returns
    a tuple of the two items by default.

    Args:
        source_iterdatapipe: IterDataPipe from which items are yield and will be combined with an item from map_datapipe
        map_datapipe: MapDataPipe that takes a key from key_fn, and returns an item
        key_fn: Function that maps each item from source_iterdatapipe to a key that exists in map_datapipe
        merge_fn: Function that combines the item from source_iterdatapipe and the item from map_datapipe,
            by default a tuple is created
    """

    def __init__(
        self,
        source_iterdatapipe: IterDataPipe,
        map_datapipe: MapDataPipe,
        key_fn: Callable,
        merge_fn: Optional[Callable] = None,
    ):
        if not isinstance(map_datapipe, MapDataPipe):
            raise TypeError(f"map_datapipe must be a MapDataPipe, but its type is {type(map_datapipe)} instead.")
        self.source_iterdatapipe: IterDataPipe = source_iterdatapipe
        self.map_datapipe: MapDataPipe = map_datapipe
        self.key_fn: Callable = key_fn
        self.merge_fn: Optional[Callable] = merge_fn
        self.length: int = -1

    def __iter__(self) -> Iterator:
        for item in self.source_iterdatapipe:
            key = self.key_fn(item)
            try:
                map_item = self.map_datapipe[key]
            except (KeyError, IndexError):
                raise KeyError(f"key_fn maps {item} to {key}, which is not a valid key in the given MapDataPipe.")
            yield self.merge_fn(item, map_item) if self.merge_fn else (item, map_item)

<<<<<<< HEAD
    def __len__(self):
        return len(self.source_datapipe)


def tuple_merge(item, item_from_map):
    return (item, item_from_map)


@functional_datapipe("zip_with_map")
class MapZipperIterDataPipe(IterDataPipe):
    r""" :class:`MapZipperIterDataPipe`.

    IterDataPipe that joins the items from the source IterDataPipe with items from a MapDataPipe. The
    matching is done by the key function, which maps an item from source IterDataPipe to
    a key that exists in MapDataPipe. The return value is created by the merge function, which returns
    a tuple of the two items by default.

    Args:
        source_iterdatapipe: IterDataPipe from which items are yield and will be combined with an item from map_datapipe
        map_datapipe: MapDataPipe that takes a key from key_fn, and returns an item
        key_fn: Function that maps each item from source_iterdatapipe to a key that exists in map_datapipe
        merge_fn: Function that combines the item from source_iterdatapipe and the item from map_datapipe,
            by default a tuple is created
    """

    def __init__(
        self,
        source_iterdatapipe: IterDataPipe,
        map_datapipe: MapDataPipe,
        key_fn: Callable,
        merge_fn: Callable = tuple_merge,
    ):
        if not isinstance(map_datapipe, MapDataPipe):
            raise TypeError(f"map_datapipe must be a MapDataPipe, but its type is {type(map_datapipe)} instead.")
        self.source_iterdatapipe = source_iterdatapipe
        self.map_datapipe = map_datapipe
        self.key_fn = key_fn
        self.merge_fn = merge_fn
        self.length = -1

    def __iter__(self):
        for item in self.source_iterdatapipe:
            key = self.key_fn(item)
            try:
                map_item = self.map_datapipe[key]
            except (KeyError, IndexError):
                raise KeyError(f"key_fn maps {item} to {key}, which is not a valid key in the given MapDataPipe.")
            yield self.merge_fn(item, map_item)

=======
>>>>>>> 4802a350
    def __len__(self) -> int:
        if self.length == -1:
            self.length = len(self.source_iterdatapipe)
        return self.length<|MERGE_RESOLUTION|>--- conflicted
+++ resolved
@@ -3,13 +3,9 @@
 from collections import OrderedDict
 
 from torch.utils.data import IterDataPipe, MapDataPipe, functional_datapipe
-<<<<<<< HEAD
-from typing import Callable
-=======
 from typing import Callable, Iterator, Optional, TypeVar
 
 T_co = TypeVar("T_co", covariant=True)
->>>>>>> 4802a350
 
 
 @functional_datapipe("zip_by_key")
@@ -33,10 +29,6 @@
     """
 
     def __init__(
-<<<<<<< HEAD
-        self, source_datapipe, ref_datapipe, key_fn, ref_key_fn=None, keep_key=False, buffer_size=10000,
-    ):
-=======
         self,
         source_datapipe: IterDataPipe,
         ref_datapipe: IterDataPipe,
@@ -46,7 +38,6 @@
         buffer_size: int = 10000,
         merge_fn: Optional[Callable] = None,
     ) -> None:
->>>>>>> 4802a350
         self.source_datapipe = source_datapipe
         self.ref_datapipe = ref_datapipe
         self.key_fn = key_fn
@@ -134,58 +125,6 @@
                 raise KeyError(f"key_fn maps {item} to {key}, which is not a valid key in the given MapDataPipe.")
             yield self.merge_fn(item, map_item) if self.merge_fn else (item, map_item)
 
-<<<<<<< HEAD
-    def __len__(self):
-        return len(self.source_datapipe)
-
-
-def tuple_merge(item, item_from_map):
-    return (item, item_from_map)
-
-
-@functional_datapipe("zip_with_map")
-class MapZipperIterDataPipe(IterDataPipe):
-    r""" :class:`MapZipperIterDataPipe`.
-
-    IterDataPipe that joins the items from the source IterDataPipe with items from a MapDataPipe. The
-    matching is done by the key function, which maps an item from source IterDataPipe to
-    a key that exists in MapDataPipe. The return value is created by the merge function, which returns
-    a tuple of the two items by default.
-
-    Args:
-        source_iterdatapipe: IterDataPipe from which items are yield and will be combined with an item from map_datapipe
-        map_datapipe: MapDataPipe that takes a key from key_fn, and returns an item
-        key_fn: Function that maps each item from source_iterdatapipe to a key that exists in map_datapipe
-        merge_fn: Function that combines the item from source_iterdatapipe and the item from map_datapipe,
-            by default a tuple is created
-    """
-
-    def __init__(
-        self,
-        source_iterdatapipe: IterDataPipe,
-        map_datapipe: MapDataPipe,
-        key_fn: Callable,
-        merge_fn: Callable = tuple_merge,
-    ):
-        if not isinstance(map_datapipe, MapDataPipe):
-            raise TypeError(f"map_datapipe must be a MapDataPipe, but its type is {type(map_datapipe)} instead.")
-        self.source_iterdatapipe = source_iterdatapipe
-        self.map_datapipe = map_datapipe
-        self.key_fn = key_fn
-        self.merge_fn = merge_fn
-        self.length = -1
-
-    def __iter__(self):
-        for item in self.source_iterdatapipe:
-            key = self.key_fn(item)
-            try:
-                map_item = self.map_datapipe[key]
-            except (KeyError, IndexError):
-                raise KeyError(f"key_fn maps {item} to {key}, which is not a valid key in the given MapDataPipe.")
-            yield self.merge_fn(item, map_item)
-
-=======
->>>>>>> 4802a350
     def __len__(self) -> int:
         if self.length == -1:
             self.length = len(self.source_iterdatapipe)
