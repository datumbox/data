--- conflicted
+++ resolved
@@ -3,13 +3,9 @@
 from collections import OrderedDict
 
 from torch.utils.data import IterDataPipe, MapDataPipe, functional_datapipe
-<<<<<<< HEAD
-from typing import Callable, TypeVar
+from typing import Callable, Iterator, Optional, TypeVar
 
 T_co = TypeVar("T_co", covariant=True)
-=======
-from typing import Callable, Optional
->>>>>>> e0d3145e
 
 
 @functional_datapipe("zip_by_key")
@@ -37,11 +33,11 @@
         source_datapipe: IterDataPipe,
         ref_datapipe: IterDataPipe,
         key_fn: Callable,
-        ref_key_fn: Callable = None,
+        ref_key_fn: Optional[Callable] = None,
         keep_key: bool = False,
         buffer_size: int = 10000,
         merge_fn: Optional[Callable] = None,
-    ):
+    ) -> None:
         self.source_datapipe = source_datapipe
         self.ref_datapipe = ref_datapipe
         self.key_fn = key_fn
@@ -50,9 +46,9 @@
         self.merge_fn = merge_fn
         if buffer_size is not None and buffer_size <= 0:
             raise ValueError("'buffer_size' is required to be either None or a positive integer.")
-        self.buffer_size = buffer_size
+        self.buffer_size: int = buffer_size
 
-    def __iter__(self):
+    def __iter__(self) -> Iterator:
         buffer: OrderedDict = OrderedDict()
         ref_it = iter(self.ref_datapipe)
         warn_once_flag = True
@@ -84,7 +80,7 @@
             else:
                 yield res
 
-    def __len__(self):
+    def __len__(self) -> int:
         return len(self.source_datapipe)
 
 
@@ -114,13 +110,13 @@
     ):
         if not isinstance(map_datapipe, MapDataPipe):
             raise TypeError(f"map_datapipe must be a MapDataPipe, but its type is {type(map_datapipe)} instead.")
-        self.source_iterdatapipe = source_iterdatapipe
-        self.map_datapipe = map_datapipe
-        self.key_fn = key_fn
-        self.merge_fn = merge_fn
-        self.length = -1
+        self.source_iterdatapipe: IterDataPipe = source_iterdatapipe
+        self.map_datapipe: MapDataPipe = map_datapipe
+        self.key_fn: Callable = key_fn
+        self.merge_fn: Optional[Callable] = merge_fn
+        self.length: int = -1
 
-    def __iter__(self):
+    def __iter__(self) -> Iterator:
         for item in self.source_iterdatapipe:
             key = self.key_fn(item)
             try:
