--- conflicted
+++ resolved
@@ -1,10 +1,7 @@
 # Copyright (c) Facebook, Inc. and its affiliates.
 from torchdata.datapipes import functional_datapipe
 from torchdata.datapipes.iter import IterDataPipe
-<<<<<<< HEAD
-from typing import Dict
-=======
-from typing import Tuple, TypeVar
+from typing import Dict, Iterator, Tuple, TypeVar
 
 K = TypeVar("K")
 
@@ -30,11 +27,10 @@
 
     def __len__(self):
         return len(self.source_datapipe)
->>>>>>> e0d3145e
 
 
 @functional_datapipe("add_index")
-class IndexAdderIterDataPipe(IterDataPipe):
+class IndexAdderIterDataPipe(IterDataPipe[Dict]):
     r""":class:`IndexAdder`.
 
     Iterable DataPipe to add an index to an existing datapipe. The row or batch
@@ -50,7 +46,7 @@
         self.source_datapipe = source_datapipe
         self.index_name = index_name
 
-    def __iter__(self):
+    def __iter__(self) -> Iterator[Dict]:
         for i, row_or_batch in enumerate(self.source_datapipe):
             if isinstance(row_or_batch, dict):
                 row_or_batch[self.index_name] = i
@@ -58,5 +54,5 @@
             else:
                 raise NotImplementedError("We only support adding index to row or batch in dict type")
 
-    def __len__(self):
+    def __len__(self) -> int:
         return len(self.source_datapipe)