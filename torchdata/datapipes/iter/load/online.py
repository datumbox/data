# Copyright (c) Facebook, Inc. and its affiliates.
from io import IOBase
from typing import Iterator, Tuple
from urllib.parse import urlparse
from requests.exceptions import HTTPError, RequestException
import re

import requests

from torchdata.datapipes.iter import IterDataPipe
from torchdata.datapipes.utils import StreamWrapper


def _get_response_from_http(url: str, *, timeout: float) -> Tuple[str, IOBase]:
    try:
        with requests.Session() as session:
            if timeout is None:
                r = session.get(url, stream=True)
            else:
                r = session.get(url, timeout=timeout, stream=True)
        return url, StreamWrapper(r.raw)
    except HTTPError as e:
        raise Exception(f"Could not get the file. [HTTP Error] {e.response}.")
    except RequestException as e:
        raise Exception(f"Could not get the file at {url}. [RequestException] {e.response}.")
    except Exception:
        raise


class HTTPReaderIterDataPipe(IterDataPipe[Tuple[str, IOBase]]):
    r""":class:`HTTPReaderIterDataPipe`

    Iterable DataPipe that takes file URLs (http URLs pointing to files), and
    yields tuples of file URL and IO stream

    Args:
        source_datapipe: a DataPipe that contains URLs
        timeout : timeout in seconds for http request
    """

    def __init__(self, source_datapipe: IterDataPipe[str], timeout=None) -> None:
        self.source_datapipe: IterDataPipe[str] = source_datapipe
        self.timeout = timeout

    def __iter__(self) -> Iterator[Tuple[str, IOBase]]:
        for url in self.source_datapipe:
            yield _get_response_from_http(url, timeout=self.timeout)

    def __len__(self) -> int:
        return len(self.source_datapipe)


def _get_response_from_google_drive(url: str) -> Tuple[str, IOBase]:
    confirm_token = None
    session = requests.Session()
    response = session.get(url, stream=True)
    for k, v in response.cookies.items():
        if k.startswith("download_warning"):
            confirm_token = v
    if confirm_token is None:
        if "Quota exceeded" in str(response.content):
            raise RuntimeError(
                "Google drive link {} is currently unavailable, because the quota was exceeded.".format(url)
            )

    if confirm_token:
        url = url + "&confirm=" + confirm_token

    response = session.get(url, stream=True)

    if "content-disposition" not in response.headers:
        raise RuntimeError("Internal error: headers don't contain content-disposition.")

    filename = re.findall('filename="(.+)"', response.headers["content-disposition"])
    if filename is None:
        raise RuntimeError("Filename could not be autodetected")

<<<<<<< HEAD
    return filename[0], response.raw
=======
    return filename, StreamWrapper(response.raw)
>>>>>>> 74faba6d


class GDriveReaderDataPipe(IterDataPipe[Tuple[str, IOBase]]):
    r"""
    Iterable DataPipe that takes URLs point at GDrive files, and
    yields tuples of file name and IO stream

    Args:
        source_datapipe: a DataPipe that contains URLs to GDrive files
    """

    def __init__(self, source_datapipe: IterDataPipe[str]) -> None:
        self.source_datapip: IterDataPipe[str] = source_datapipe

    def __iter__(self) -> Iterator[Tuple[str, IOBase]]:
        for url in self.source_datapipe:
            yield _get_response_from_google_drive(url)

    def __len__(self) -> int:
        return len(self.source_datapipe)


class OnlineReaderIterDataPipe(IterDataPipe[Tuple[str, IOBase]]):
    r""":class:
    Iterable DataPipe that takes file URLs (can be http URLs pointing to files or URLs to GDrive files), and
    yields tuples of file URL and IO stream

    Args:
        source_datapipe: a DataPipe that contains URLs
        timeout : timeout in seconds for http request
    """

    def __init__(self, source_datapipe: IterDataPipe[str], *, timeout=None) -> None:
        self.source_datapipe: IterDataPipe[str] = source_datapipe
        self.timeout = timeout

    def __iter__(self) -> Iterator[Tuple[str, IOBase]]:
        for url in self.source_datapipe:
            parts = urlparse(url)

            if re.match(r"(drive|docs)[.]google[.]com", parts.netloc):
                # TODO: can this also have a timeout?
                yield _get_response_from_google_drive(url)
            else:
                yield _get_response_from_http(url, timeout=self.timeout)

    def __len__(self) -> int:
        return len(self.source_datapipe)<|MERGE_RESOLUTION|>--- conflicted
+++ resolved
@@ -1,5 +1,4 @@
 # Copyright (c) Facebook, Inc. and its affiliates.
-from io import IOBase
 from typing import Iterator, Tuple
 from urllib.parse import urlparse
 from requests.exceptions import HTTPError, RequestException
@@ -11,7 +10,7 @@
 from torchdata.datapipes.utils import StreamWrapper
 
 
-def _get_response_from_http(url: str, *, timeout: float) -> Tuple[str, IOBase]:
+def _get_response_from_http(url: str, *, timeout: float) -> Tuple[str, StreamWrapper]:
     try:
         with requests.Session() as session:
             if timeout is None:
@@ -27,7 +26,7 @@
         raise
 
 
-class HTTPReaderIterDataPipe(IterDataPipe[Tuple[str, IOBase]]):
+class HTTPReaderIterDataPipe(IterDataPipe[Tuple[str, StreamWrapper]]):
     r""":class:`HTTPReaderIterDataPipe`
 
     Iterable DataPipe that takes file URLs (http URLs pointing to files), and
@@ -42,7 +41,7 @@
         self.source_datapipe: IterDataPipe[str] = source_datapipe
         self.timeout = timeout
 
-    def __iter__(self) -> Iterator[Tuple[str, IOBase]]:
+    def __iter__(self) -> Iterator[Tuple[str, StreamWrapper]]:
         for url in self.source_datapipe:
             yield _get_response_from_http(url, timeout=self.timeout)
 
@@ -50,7 +49,7 @@
         return len(self.source_datapipe)
 
 
-def _get_response_from_google_drive(url: str) -> Tuple[str, IOBase]:
+def _get_response_from_google_drive(url: str) -> Tuple[str, StreamWrapper]:
     confirm_token = None
     session = requests.Session()
     response = session.get(url, stream=True)
@@ -74,15 +73,10 @@
     filename = re.findall('filename="(.+)"', response.headers["content-disposition"])
     if filename is None:
         raise RuntimeError("Filename could not be autodetected")
-
-<<<<<<< HEAD
-    return filename[0], response.raw
-=======
-    return filename, StreamWrapper(response.raw)
->>>>>>> 74faba6d
+    return filename[0], StreamWrapper(response.raw)
 
 
-class GDriveReaderDataPipe(IterDataPipe[Tuple[str, IOBase]]):
+class GDriveReaderDataPipe(IterDataPipe[Tuple[str, StreamWrapper]]):
     r"""
     Iterable DataPipe that takes URLs point at GDrive files, and
     yields tuples of file name and IO stream
@@ -94,7 +88,7 @@
     def __init__(self, source_datapipe: IterDataPipe[str]) -> None:
         self.source_datapip: IterDataPipe[str] = source_datapipe
 
-    def __iter__(self) -> Iterator[Tuple[str, IOBase]]:
+    def __iter__(self) -> Iterator[Tuple[str, StreamWrapper]]:
         for url in self.source_datapipe:
             yield _get_response_from_google_drive(url)
 
@@ -102,7 +96,7 @@
         return len(self.source_datapipe)
 
 
-class OnlineReaderIterDataPipe(IterDataPipe[Tuple[str, IOBase]]):
+class OnlineReaderIterDataPipe(IterDataPipe[Tuple[str, StreamWrapper]]):
     r""":class:
     Iterable DataPipe that takes file URLs (can be http URLs pointing to files or URLs to GDrive files), and
     yields tuples of file URL and IO stream
@@ -116,7 +110,7 @@
         self.source_datapipe: IterDataPipe[str] = source_datapipe
         self.timeout = timeout
 
-    def __iter__(self) -> Iterator[Tuple[str, IOBase]]:
+    def __iter__(self) -> Iterator[Tuple[str, StreamWrapper]]:
         for url in self.source_datapipe:
             parts = urlparse(url)
 
